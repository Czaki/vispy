#!/usr/bin/env python
# -*- coding: utf-8 -*-
"""
Show an image using gloo, with on-mouseover cross-section visualizations.
"""

import numpy as np
from vispy import app
from vispy.gloo import set_viewport, clear, set_state, Program


# Image
def func(x, y):
    return (1-x/2+x**5+y**3)*np.exp(-x**2-y**2)
x = np.linspace(-3.0, 3.0, 512).astype(np.float32)
y = np.linspace(-3.0, 3.0, 512).astype(np.float32)
X, Y = np.meshgrid(x, y)
I = func(X, Y)

# Image normalization
vmin, vmax = I.min(), I.max()
I = (I-vmin)/(vmax-vmin)


# Colormaps
colormaps = np.ones((16, 512, 4)).astype(np.float32)
values = np.linspace(0, 1, 512)[1:-1]

# Hot colormap
colormaps[0, 0] = 0, 0, 1, 1  # Low values  (< vmin)
colormaps[0, -1] = 0, 1, 0, 1  # High values (> vmax)
colormaps[0, 1:-1, 0] = np.interp(values, [0.00, 0.33, 0.66, 1.00],
                                          [0.00, 1.00, 1.00, 1.00])
colormaps[0, 1:-1, 1] = np.interp(values, [0.00, 0.33, 0.66, 1.00],
                                          [0.00, 0.00, 1.00, 1.00])
colormaps[0, 1:-1, 2] = np.interp(values, [0.00, 0.33, 0.66, 1.00],
                                          [0.00, 0.00, 0.00, 1.00])

# Grey colormap
colormaps[1, 0] = 0, 0, 1, 1  # Low values (< vmin)
colormaps[1, -1] = 0, 1, 0, 1  # High values (> vmax)
colormaps[1, 1:-1, 0] = np.interp(values, [0.00, 1.00],
                                          [0.00, 1.00])
colormaps[1, 1:-1, 1] = np.interp(values, [0.00, 1.00],
                                          [0.00, 1.00])
colormaps[1, 1:-1, 2] = np.interp(values, [0.00, 1.00],
                                          [0.00, 1.00])
# Jet colormap
# ...


lines_vertex = """
attribute vec2 position;
attribute vec4 color;
varying vec4 v_color;
void main()
{
    gl_Position = vec4(position, 0.0, 1.0 );
    v_color = color;
}
"""

lines_fragment = """
varying vec4 v_color;
void main()
{
    gl_FragColor = v_color;
}
"""


image_vertex = """
attribute vec2 position;
attribute vec2 texcoord;

varying vec2 v_texcoord;
void main()
{
    gl_Position = vec4(position, 0.0, 1.0 );
    v_texcoord = texcoord;
}
"""

image_fragment = """
uniform float vmin;
uniform float vmax;
uniform float cmap;
uniform float n_colormaps;

uniform sampler2D image;
uniform sampler2D colormaps;

varying vec2 v_texcoord;
void main()
{
    float value = texture2D(image, v_texcoord).r;
    float index = (cmap+0.5) / n_colormaps;

    if( value < vmin ) {
        gl_FragColor = texture2D(colormaps, vec2(0.0,index));
    } else if( value > vmax ) {
        gl_FragColor = texture2D(colormaps, vec2(1.0,index));
    } else {
        value = (value-vmin)/(vmax-vmin);
        value = 1.0/512.0 + 510.0/512.0*value;
        gl_FragColor = texture2D(colormaps, vec2(value,index));
    }
}
"""


class Canvas(app.Canvas):
    def __init__(self):

        self.image = Program(image_vertex, image_fragment, 4)
        self.image['position'] = (-1, -1), (-1, +1), (+1, -1), (+1, +1)
        self.image['texcoord'] = (0, 0), (0, +1), (+1, 0), (+1, +1)
        self.image['vmin'] = +0.0
        self.image['vmax'] = +1.0
        self.image['cmap'] = 0  # Colormap index to use
        self.image['colormaps'] = colormaps
        self.image['n_colormaps'] = colormaps.shape[0]
        self.image['image'] = I
        self.image['image'].interpolation = 'linear'

        self.lines = Program(lines_vertex, lines_fragment, 4+4+514+514)
        self.lines["position"] = np.zeros((4+4+514+514, 2))
        color = np.zeros((4+4+514+514, 4))
        color[1:1+2, 3] = 0.25
        color[5:5+2, 3] = 0.25
        color[9:9+512, 3] = 0.5
        color[523:523+512, 3] = 0.5
        self.lines["color"] = color
        app.Canvas.__init__(self, show=True, size=(512, 512),
                            keys='interactive')

    def on_initialize(self, event):
        set_state(clear_color='white', blend=True,
                  blend_func=('src_alpha', 'one_minus_src_alpha'))

    def on_resize(self, event):
        set_viewport(0, 0, *event.size)

    def on_draw(self, event):
        clear(color=True, depth=True)
        self.image.draw('triangle_strip')
        self.lines.draw('line_strip')

    def on_mouse_move(self, event):
        x, y = event.pos
        w, h = self.size
        yf = 1 - y/(h/2.)
        xf = x/(w/2.) - 1
        P = np.zeros((4+4+514+514, 2))

        x_baseline = P[:4]
        y_baseline = P[4:8]
        x_profile = P[8:522]
        y_profile = P[522:]

        x_baseline[...] = (-1, yf), (-1, yf), (1, yf), (1, yf)
        y_baseline[...] = (xf, -1), (xf, -1), (xf, 1), (xf, 1)

        x_profile[1:-1, 0] = np.linspace(-1, 1, 512)
        x_profile[1:-1, 1] = yf+0.15*I[y]
        x_profile[0] = x_profile[1]
        x_profile[-1] = x_profile[-2]

        y_profile[1:-1, 0] = xf+0.15*I[:, x]
        y_profile[1:-1, 1] = np.linspace(-1, 1, 512)
        y_profile[0] = y_profile[1]
        y_profile[-1] = y_profile[-2]

        self.lines["position"] = P
        self.update()

<<<<<<< HEAD

=======
>>>>>>> 77c03dba
if __name__ == '__main__':
    canvas = Canvas()
    app.run()<|MERGE_RESOLUTION|>--- conflicted
+++ resolved
@@ -174,10 +174,6 @@
         self.lines["position"] = P
         self.update()
 
-<<<<<<< HEAD
-
-=======
->>>>>>> 77c03dba
 if __name__ == '__main__':
     canvas = Canvas()
     app.run()