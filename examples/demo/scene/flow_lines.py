from __future__ import division

from vispy import app, scene, visuals, gloo
from vispy.util import ptime
import numpy as np


class VectorFieldVisual(visuals.Visual):
    vertex = """
    uniform sampler2D field;
    attribute vec2 index;
    uniform vec2 shape;
    uniform vec2 field_shape;
    uniform float spacing;
    varying float dist;  // distance along path for this vertex
    varying vec2 ij;
    uniform sampler2D offset;
    uniform float seg_len;
    uniform int n_iter;  // iterations to integrate along field per vertex
    uniform vec2 attractor;
    varying vec4 base_color;
    uniform sampler2D color;
    
    void main() {
        // distance along one line
        dist = index.y * seg_len;
        
        vec2 local;
        ij = vec2(mod(index.x, shape.x), floor(index.x / shape.y));
        // *off* is a random offset to the starting location, which prevents
        // the appearance of combs in the field 
        vec2 off = texture2D(offset, ij / shape).xy - 0.5;
        local = spacing * (ij + off);
        vec2 uv;
        vec2 dir;
        vec2 da;
        for( int i=0; i<index.y; i+=1 ) {
            for ( int j=0; j<n_iter; j += 1 ) {
                uv = local / field_shape;
                dir = texture2D(field, uv).xy;
                
                // add influence of variable attractor (mouse)
                da = attractor - local;
                float al = 0.1 * length(da);
                da /= 0.5 * (1 + al*al);
                
                dir += da;
                
                // maybe pick a more accurate integration method?
                local += seg_len * dir / n_iter;
            }
        }
        base_color = texture2D(color, uv);
        
        gl_Position = $transform(vec4(local, 0, 1));
    }
    """
    
    fragment = """
    uniform float time;
    uniform float speed;
    varying float dist;
    varying vec2 ij;
    uniform sampler2D offset;
    uniform vec2 shape;
    uniform float nseg;
    uniform float seg_len;
    varying vec4 base_color;
    
    void main() {
        float totlen = nseg * seg_len;
        float phase = texture2D(offset, ij / shape).b;
        float alpha;
        
        // vary alpha along the length of the line to give the appearance of
        // motion
        alpha = mod((dist / totlen) + phase - time * speed, 1);
        
        // add a cosine envelope to fade in and out smoothly at the ends
        alpha *= (1 - cos(2 * 3.141592 * dist / totlen)) * 0.5;
        
        gl_FragColor = vec4(base_color.rgb, base_color.a * alpha);
    }
    """
    
    def __init__(self, field, spacing=10, segments=3, seg_len=0.5,
                 color=(1, 1, 1, 0.3)):
        self._time = 0.0
        self._last_time = ptime.time()
        rows = field.shape[0] / spacing
        cols = field.shape[1] / spacing
        index = np.empty((rows * cols, segments * 2, 2), dtype=np.float32)
        
        # encodes starting position within vector field
        index[:, :, 0] = np.arange(rows * cols)[:, np.newaxis]
        # encodes distance along length of line
        index[:, ::2, 1] = np.arange(segments)[np.newaxis, :]
        index[:, 1::2, 1] = np.arange(segments)[np.newaxis, :] + 1
        self._index = gloo.VertexBuffer(index)
        if not isinstance(color, np.ndarray):
            color = np.array([[list(color)]], dtype='float32')
        self._color = gloo.Texture2D(color)
        
        offset = np.random.uniform(256, size=(rows, cols, 3)).astype(np.ubyte)
        self._offset = gloo.Texture2D(offset, format='rgb')
        self._field = gloo.Texture2D(field, format='rg',
                                     internalformat='rg32f',
                                     interpolation='linear')
        self._field_shape = field.shape[:2]
        
        visuals.Visual.__init__(self, vcode=self.vertex, fcode=self.fragment)
        
        self.shared_program['field'] = self._field
        self.shared_program['field_shape'] = self._field.shape[:2]
        self.shared_program['shape'] = (rows, cols)
        self.shared_program['index'] = self._index
        self.shared_program['spacing'] = spacing
        self.shared_program['t'] = self._time
        self.shared_program['offset'] = self._offset
        self.shared_program['speed'] = 1
        self.shared_program['color'] = self._color
        self.shared_program['seg_len'] = seg_len
        self.shared_program['nseg'] = segments
        self.shared_program['n_iter'] = 1
        self.shared_program['attractor'] = (0, 0)
        
        self._draw_mode = 'lines'
        self.set_gl_state('translucent', depth_test=False)
        
        self.timer = app.Timer(interval='auto', connect=self.update_time)
        self.timer.start()
        
    def _prepare_transforms(self, view):
        view.view_program.vert['transform'] = view.get_transform()
        
    def _prepare_draw(self, view):
        pass
    
    def _compute_bounds(self, axis, view):
        if axis > 1:
            return (0, 0)
        return (0, self._field_shape[axis])

    def update_time(self, ev):
        t = ptime.time()
        self._time += t - self._last_time
        self._last_time = t
        self.shared_program['time'] = self._time
        self.update()


VectorField = scene.visuals.create_visual_node(VectorFieldVisual)


def fn(y, x):
    dx = x-50
    dy = y-30
    l = (dx**2 + dy**2)**0.5
    return np.array([100*dy / l**1.7, -100*dx / l**1.8])

field = np.fromfunction(fn, (100, 100)).transpose(1, 2, 0).astype('float32')
field[..., 0] += 10 * np.cos(np.linspace(0, 2 * 3.1415, 100))

color = np.zeros((100, 100, 4), dtype='float32')
color[..., :2] = (field + 5) / 10.
color[..., 2] = 0.5
color[..., 3] = 0.5

win = scene.SceneCanvas(keys='interactive', show=True)
view = win.central_widget.add_view(camera='panzoom')
#img = scene.Image(field, parent=view.scene)

vfield = VectorField(field[..., :2], spacing=0.5, segments=30, seg_len=0.05,
                     parent=view.scene, color=color)
view.camera.set_range()

<<<<<<< HEAD
=======
@win.connect
def on_mouse_move(event):
    if 3 in event.buttons:
        tr = win.scene.node_transform(vfield)
        vfield.shared_program['attractor'] = tr.map(event.pos)[:2]


>>>>>>> b8dbe7b0
if __name__ == '__main__':
    app.run()<|MERGE_RESOLUTION|>--- conflicted
+++ resolved
@@ -123,6 +123,7 @@
         self.shared_program['nseg'] = segments
         self.shared_program['n_iter'] = 1
         self.shared_program['attractor'] = (0, 0)
+        self.shared_program['time'] = 0
         
         self._draw_mode = 'lines'
         self.set_gl_state('translucent', depth_test=False)
@@ -155,8 +156,8 @@
 def fn(y, x):
     dx = x-50
     dy = y-30
-    l = (dx**2 + dy**2)**0.5
-    return np.array([100*dy / l**1.7, -100*dx / l**1.8])
+    l = (dx**2 + dy**2)**0.5 + 0.01
+    return np.array([100 * dy / l**1.7, -100 * dx / l**1.8])
 
 field = np.fromfunction(fn, (100, 100)).transpose(1, 2, 0).astype('float32')
 field[..., 0] += 10 * np.cos(np.linspace(0, 2 * 3.1415, 100))
@@ -174,8 +175,7 @@
                      parent=view.scene, color=color)
 view.camera.set_range()
 
-<<<<<<< HEAD
-=======
+
 @win.connect
 def on_mouse_move(event):
     if 3 in event.buttons:
@@ -183,6 +183,5 @@
         vfield.shared_program['attractor'] = tr.map(event.pos)[:2]
 
 
->>>>>>> b8dbe7b0
 if __name__ == '__main__':
     app.run()