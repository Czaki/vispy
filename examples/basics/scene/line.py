"""
Simple test of SceneCanvas containing a single line entity
as its entire scenegraph.
"""
import numpy as np

from vispy import app
from vispy import scene

canvas = scene.SceneCanvas(size=(800, 600), show=True, close_keys='escape')

N = 1000
pos = np.empty((N, 2), np.float32)
pos[:, 0] = np.linspace(50., 750., N)
#
color = np.ones((N, 4), dtype=np.float32)
color[:, 0] = np.linspace(0, 1, N)
color[:, 1] = color[::-1, 0]

<<<<<<< HEAD
lines = []
=======
line = scene.visuals.Line(pos=pos, color=color, parent=canvas.scene)
>>>>>>> 5d0e8410




for i in range(20):
    pos = pos.copy()
    pos[:, 1] = np.random.normal(scale=5, loc=(i+1)*30, size=N)
    line = scene.visuals.Line(canvas.scene, pos=pos, color=color)
    lines.append(line)
    line.transform = scene.transforms.STTransform()

def update(event):
    for line in lines:
        scale = [np.sin(event.elapsed)+2, np.cos(event.elapsed)+2]
        #line.transform = scene.transforms.STTransform(scale=scale)
        line.transform.scale = scale

timer = app.Timer(interval=0.016, connect=update)

import sys
if sys.flags.interactive == 0:
    timer.start()
    app.run()<|MERGE_RESOLUTION|>--- conflicted
+++ resolved
@@ -17,19 +17,12 @@
 color[:, 0] = np.linspace(0, 1, N)
 color[:, 1] = color[::-1, 0]
 
-<<<<<<< HEAD
 lines = []
-=======
-line = scene.visuals.Line(pos=pos, color=color, parent=canvas.scene)
->>>>>>> 5d0e8410
-
-
-
 
 for i in range(20):
     pos = pos.copy()
     pos[:, 1] = np.random.normal(scale=5, loc=(i+1)*30, size=N)
-    line = scene.visuals.Line(canvas.scene, pos=pos, color=color)
+    line = scene.visuals.Line(pos=pos, color=color, parent=canvas.scene)
     lines.append(line)
     line.transform = scene.transforms.STTransform()
 
