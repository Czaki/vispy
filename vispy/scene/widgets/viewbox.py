# -*- coding: utf-8 -*-
# Copyright (c) 2014, Vispy Development Team.
# Distributed under the (new) BSD License. See LICENSE.txt for more info.

from __future__ import division

import numpy as np

from .widget import Widget
from ..subscene import SubScene
from ..cameras import make_camera, BaseCamera
from ...ext.six import string_types
from ... color import Color
from ... import gloo


class ViewBox(Widget):
    """ Provides a rectangular widget to which its subscene is rendered.
    
    Three classes work together when using a ViewBox:
    * The :class:`SubScene` class describes a "world" coordinate system and the
    entities that live inside it. 
    * ViewBox is a "window" through which we view the
    subscene. Multiple ViewBoxes may view the same subscene.
    * :class:`Camera` describes both the perspective from which the 
    subscene is rendered, and the way user interaction affects that 
    perspective. 
    
    In general it is only necessary to create the ViewBox; a SubScene and 
    Camera will be generated automatically.
    
    Parameters
    ----------
    camera : None, :class:`Camera`, or str
        The camera through which to view the SubScene. If None, then a 
        PanZoomCamera (2D interaction) is used. If str, then the string is
        used as the argument to :func:`make_camera`.
    scene : None or :class:`SubScene`
        The :class:`SubScene` instance to view. If None, a new 
        :class:`SubScene` is created.
    
    All extra keyword arguments are passed to :func:`Widget.__init__`.
    """
    def __init__(self, camera=None, scene=None, bgcolor='black', **kwargs):
        
        self._camera = None
        self._bgcolor = Color(bgcolor).rgba
        Widget.__init__(self, **kwargs)

        # Init preferred method to provided a pixel grid
        self._clip_method = 'viewport'

        # Each viewbox has a scene widget, which has a transform that
        # represents the transformation imposed by camera.
        if scene is None:
            self._scene = SubScene(name=str(self.name) + "_Scene")
        elif isinstance(scene, SubScene):
            self._scene = scene
        else:
            raise TypeError('Argument "scene" must be None or SubScene.')
        self._scene.add_parent(self)
        
        # Camera is a helper object that handles scene transformation
        # and user interaction.
        if camera is None:
            camera = 'base'
        if isinstance(camera, string_types):
            self.camera = make_camera(camera, parent=self.scene)
        elif isinstance(camera, BaseCamera):
            self.camera = camera
        else:
            raise TypeError('Argument "camera" must be None, str, or Camera.')

    @property
    def camera(self):
        """ Get/set the Camera in use by this ViewBox
        
        If a string is given (e.g. 'panzoom', 'turntable', 'fly'). A
        corresponding camera is selected if it already exists in the
        scene, otherwise a new camera is created.
        
        The camera object is made a child of the scene (if it is not
        already in the scene).
        
        Multiple cameras can exist in one scene, although only one can
        be active at a time. A single camera can be used by multiple
        viewboxes at the same time.
        """
        return self._camera
    
    @camera.setter
    def camera(self, cam):
        
<<<<<<< HEAD
        if isinstance(cam, string_types):
            # Try to select an existing camera
            for child in self.scene.children:
                if isinstance(child, BaseCamera):
                    this_cam_type = child.__class__.__name__.lower()[:-6]
                    if this_cam_type == cam:
                        self.camera = child
                        return
            else:
                # No such camera yet, create it then
                self.camera = make_camera(cam)
            
        elif isinstance(cam, BaseCamera):
            # Ensure that the camera is in the scene
            if not self.is_in_scene(cam):
                cam.add_parent(self.scene)
            # Disconnect / connect
            if self._camera is not None:
                self._camera._viewbox_unset(self)
            self._camera = cam
            if self._camera is not None:
                self._camera._viewbox_set(self)
            # Update view
            cam.view_changed()
        
        else:
            raise ValueError('Not a camera object.')
    
    def is_in_scene(self, node):
        """ Get whether the given node is inside the scene of this viewbox.
        """
        def _is_child(parent, child):
            if child in parent.children:
                return True
            else:
                for c in parent.children:
                    if isinstance(c, ViewBox):
                        continue
                    elif _is_child(c, child):
                        return True
            return False
=======
    def set_camera(self, cam_type, *args, **kwargs):
        """ Create a new Camera and attach it to this ViewBox. 
>>>>>>> cce5011e
        
        return _is_child(self.scene, node)
    
    def get_scene_bounds(self):
        """ Get the total bounds based on the visuals present in the scene.
        Returns a list of 3 tuples.
        """
<<<<<<< HEAD
        # todo: handle sub-children
        # todo: handle transformations
        # Init
        mode = 'data'  # or visual?
        bounds = [(np.inf, -np.inf), (np.inf, -np.inf), (np.inf, -np.inf)]
        # Get bounds of all children
        for ob in self.scene.children:
            if hasattr(ob, 'bounds'):
                for axis in (0, 1, 2):
                    b = ob.bounds(mode, axis)
                    if b is not None:
                        b = min(b), max(b)  # Ensure correct order
                        bounds[axis] = (min(bounds[axis][0], b[0]), 
                                        max(bounds[axis][1], b[1]))
        # Set defaults
        for axis in (0, 1, 2):
            if np.inf in [np.abs(x) for x in bounds[axis]]:
                bounds[axis] = -1, 1
        
        return bounds
    
=======
        self.camera = make_camera(cam_type, *args, **kwargs)
        return self.camera

>>>>>>> cce5011e
    @property
    def scene(self):
        """ The root node of the scene viewed by this ViewBox.
        """
        return self._scene

    def add(self, node):
        """ Add an Node to the scene for this ViewBox. 
        
        This is a convenience method equivalent to 
        `node.add_parent(viewbox.scene)`
        """
        node.add_parent(self.scene)

    @property
    def clip_method(self):
        """ The method used to clip the subscene to the boundaries of the 
        viewbox.

        Clipping methods are:
        
        * None - do not perform clipping. The default for now.
        * 'viewport' - use glViewPort to provide a clipped sub-grid
          onto the parent pixel grid, if possible.
        * 'fbo' - use an FBO to draw the subscene to a texture, and
          then render the texture in the parent scene.
        * 'fragment' - clipping in the fragment shader TODO
        * 'stencil' - TODO

        Notes
        -----
        The 'viewport' method requires that the transformation (from
        the pixel grid to this viewbox) is translate+scale only. If
        this is not the case, the method falls back to the default.

        The 'fbo' method is convenient when the result of the viewbox
        should be reused. Otherwise the overhead can be significant and
        the image can get slightly blurry if the transformations do
        not match.

        It is possible to have a graph with multiple stacked viewboxes
        which each use different methods (subject to the above
        restrictions).

        """
        return self._clip_method

    @clip_method.setter
    def clip_method(self, value):
        valid_methods = (None, 'fragment', 'viewport', 'fbo')
        if value not in valid_methods:
            t = 'clip_method should be in %s' % str(valid_methods)
            raise ValueError((t + ', not %r') % value)
        self._clip_method = value

    def draw(self, event):
        """ Draw the viewbox border/background, and prepare to draw the 
        subscene using the configured clipping method.
        """
        # todo: we could consider including some padding
        # so that we have room *inside* the viewbox to draw ticks and stuff
        
        # -- Calculate resolution
        
        # Get current transform and calculate the 'scale' of the viewbox
        size = self.size
        transform = event.visual_to_document
        p0, p1 = transform.map((0, 0)), transform.map(size)
        res = (p1 - p0)[:2]
        res = abs(res[0]), abs(res[1])

        # Set resolution (note that resolution can be non-integer)
        self._resolution = res
        
        # -- Get user clipping preference

        prefer = self.clip_method
        viewport, fbo = None, None

        if prefer is None:
            pass
        elif prefer == 'fragment':
            raise NotImplementedError('No fragment shader clipping yet.')
        elif prefer == 'stencil':
            raise NotImplementedError('No stencil buffer clipping yet.')
        elif prefer == 'viewport':
            viewport = self._prepare_viewport(event)
        elif prefer == 'fbo':
            fbo = self._prepare_fbo(event)

        # -- Draw
        super(ViewBox, self).draw(event)

        event.push_viewbox(self)
        
        # make sure the current drawing system does not attempt to draw
        # the scene.
        event.handled_children.append(self.scene)
        
        if fbo:
            canvas_transform = event.visual_to_canvas
            offset = canvas_transform.map((0, 0))[:2]
            size = canvas_transform.map(self.size)[:2] - offset
            
            # Ask the canvas to activate the new FBO
            event.push_fbo(fbo, offset, size)
            event.push_node(self.scene)
            try:
                # Draw subscene to FBO
                gloo.clear(color=self._bgcolor, depth=True)
                self.scene.draw(event)
            finally:
                event.pop_node()
                event.pop_fbo()
            
            gloo.set_state(cull_face=False)
            self._myprogram.draw('triangle_strip')
        elif viewport:
            # Push viewport, draw, pop it
            event.push_viewport(viewport)
            event.push_node(self.scene)
            try:
                self.scene.draw(event)
            finally:
                event.pop_node()
                event.pop_viewport()

        else:
            # Just draw
            # todo: invoke fragment shader clipping
            self.scene.draw(event)

        event.pop_viewbox()

    def _prepare_viewport(self, event):
        fb_transform = event.node_transform(map_from=event.node_cs,
                                            map_to=event.framebuffer_cs)
        p1 = fb_transform.map((0, 0))
        p2 = fb_transform.map(self.size)
        return p1[0], p1[1], p2[0]-p1[0], p2[1]-p1[1]

    def _prepare_fbo(self, event):
        """ Draw the viewbox via an FBO. This method can be applied
        in any situation, regardless of the transformations to this
        viewbox.

        TODO:
        Right now, this implementation create a program, texture and FBO
        on *each* draw, because it does not work otherwise. This is probably
        a bug in gloo that prevents using two FBO's / programs at the same
        time.

        Also, we use plain gloo and calculate the transformation
        ourselves, assuming 2D only. Eventually we should just use the
        transform of self. I could not get that to work, probably
        because I do not understand the component system yet.
        """

        from vispy import gloo

        render_vertex = """
            attribute vec3 a_position;
            attribute vec2 a_texcoord;
            varying vec2 v_texcoord;
            void main()
            {
                gl_Position = vec4(a_position, 1.0);
                v_texcoord = a_texcoord;
            }
        """

        render_fragment = """
            uniform sampler2D u_texture;
            varying vec2 v_texcoord;
            void main()
            {
                vec4 v = texture2D(u_texture, v_texcoord);
                gl_FragColor = vec4(v.rgb, 1.0);
            }
        """

        # todo: don't do this on every draw
        if True:
            # Create program
            self._myprogram = gloo.Program(render_vertex, render_fragment)
            # Create texture
            self._tex = gloo.Texture2D((10, 10, 4), interpolation='linear')
            self._myprogram['u_texture'] = self._tex
            # Create texcoords and vertices
            # Note y-axis is inverted here because the viewbox coordinate
            # system has origin in the upper-left, but the image is rendered
            # to the framebuffer with origin in the lower-left.
            texcoord = np.array([[0, 1], [1, 1], [0, 0], [1, 0]],
                                dtype=np.float32)
            position = np.zeros((4, 3), np.float32)
            self._myprogram['a_texcoord'] = gloo.VertexBuffer(texcoord)
            self._myprogram['a_position'] = self._vert = \
                gloo.VertexBuffer(position)

        # Get fbo, ensure it exists
        fbo = getattr(self, '_fbo', None)
        if True:  # fbo is None:
            self._fbo = 4
            self._fbo = fbo = gloo.FrameBuffer(self._tex,
                                               gloo.RenderBuffer((10, 10)))

        # Set texture coords to make the texture be drawn in the right place
        # Note that we would just use -1..1 if we would use a Visual.
        coords = [[0, 0], [self.size[0], self.size[1]]]
        
        transform = event.get_full_transform()
        coords = transform.map(coords)
        x1, y1, z = coords[0][:3]
        x2, y2, z = coords[1][:3]
        vertices = np.array([[x1, y1, z], [x2, y1, z],
                             [x1, y2, z], [x2, y2, z]],
                            np.float32)
        self._vert.set_data(vertices)

        # Set fbo size (mind that this is set using shape!)
        resolution = [int(i+0.5) for i in self._resolution]  # set in draw()
        shape = resolution[1], resolution[0]
        # todo: use fbo.resize(shape)
        fbo.color_buffer.resize(shape+(4,))
        fbo.depth_buffer.resize(shape)

        return fbo<|MERGE_RESOLUTION|>--- conflicted
+++ resolved
@@ -91,7 +91,6 @@
     @camera.setter
     def camera(self, cam):
         
-<<<<<<< HEAD
         if isinstance(cam, string_types):
             # Try to select an existing camera
             for child in self.scene.children:
@@ -133,10 +132,6 @@
                     elif _is_child(c, child):
                         return True
             return False
-=======
-    def set_camera(self, cam_type, *args, **kwargs):
-        """ Create a new Camera and attach it to this ViewBox. 
->>>>>>> cce5011e
         
         return _is_child(self.scene, node)
     
@@ -144,7 +139,6 @@
         """ Get the total bounds based on the visuals present in the scene.
         Returns a list of 3 tuples.
         """
-<<<<<<< HEAD
         # todo: handle sub-children
         # todo: handle transformations
         # Init
@@ -166,11 +160,6 @@
         
         return bounds
     
-=======
-        self.camera = make_camera(cam_type, *args, **kwargs)
-        return self.camera
-
->>>>>>> cce5011e
     @property
     def scene(self):
         """ The root node of the scene viewed by this ViewBox.
