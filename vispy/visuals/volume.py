--- conflicted
+++ resolved
@@ -525,17 +525,8 @@
     _interpolation_names = ['linear', 'nearest']
 
     def __init__(self, vol, clim=None, method='mip', threshold=None,
-<<<<<<< HEAD
-                 relative_step_size=0.8, cmap='grays', gamma=1.0,
-                 interpolation='linear', texture_format=None):
-=======
                  attenuation=1.0, relative_step_size=0.8, cmap='grays',
-                 gamma=1.0, clim_range_threshold=0.2, emulate_texture=False,
-                 interpolation='linear'):
-
-        tex_cls = TextureEmulated3D if emulate_texture else Texture3D
-
->>>>>>> c7f72cb8
+                 gamma=1.0, interpolation='linear', texture_format=None):
         # Storage of information of volume
         self._vol_shape = ()
         self._gamma = gamma
@@ -583,12 +574,8 @@
         # Set params
         self.method = method
         self.relative_step_size = relative_step_size
-<<<<<<< HEAD
         self.threshold = threshold if threshold is not None else vol.mean()
-=======
-        self.threshold = threshold if (threshold is not None) else vol.mean()
         self.attenuation = attenuation
->>>>>>> c7f72cb8
         self.freeze()
 
     def _create_texture(self, texture_format, data):
